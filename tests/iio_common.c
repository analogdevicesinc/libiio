// SPDX-License-Identifier: GPL-2.0-or-later
/*
 * iio_common - Common functions used in the IIO utilities
 *
 * Copyright (C) 2014-2020 Analog Devices, Inc.
 * Author: Paul Cercueil
 * */

#include <iio/iio.h>
#include <iio/iio-debug.h>
#include <stdio.h>
#include <errno.h>
#include <inttypes.h>
#include <getopt.h>
#include <string.h>
#include <time.h>

#include "iio_common.h"
#include "gen_code.h"
#include "iio-config.h"

#ifdef _MSC_BUILD
#define inline __inline
#define iio_snprintf sprintf_s
#else
#define iio_snprintf snprintf
#endif

void * xmalloc(size_t n, const char * name)
{
	void *p = malloc(n);

	if (!p && n != 0) {
		if (name) {
			fprintf(stderr, "%s fatal error: allocating %zu bytes failed\n",
				name, n);
		} else {
			fprintf(stderr, "Fatal error: allocating %zu bytes failed\n", n);
		}
		exit(EXIT_FAILURE);
	}

	return p;
}

char *cmn_strndup(const char *str, size_t n)
{
#ifdef HAS_STRNDUP
	return strndup(str, n);
#else
	size_t len = strnlen(str, n + 1);
	char *buf = malloc(len + 1);
	if (buf) {
		/* len = size of buf, so memcpy is OK */
		memcpy(buf, str, len); /* Flawfinder: ignore */
		buf[len] = 0;
	}
	return buf;
#endif
}

struct iio_context * autodetect_context(bool rtn, const char * name,
					const char * scan, int *err_code)
{
	struct iio_scan *scan_ctx;
	struct iio_context *ctx = NULL;
	unsigned int i;
	size_t results;
	FILE *out;
<<<<<<< HEAD
	int err;
=======
	int err = EXIT_FAILURE;
>>>>>>> a015afec

	scan_ctx = iio_scan(NULL, scan);
	err = iio_err(scan_ctx);
	if (err) {
		prm_perror(NULL, err, "Scanning for IIO contexts failed");
		return NULL;
	}

	results = iio_scan_get_results_count(scan_ctx);
	if (results == 0) {
		fprintf(stderr, "No IIO context found.\n");
		goto err_free_ctx;
	}
	if (rtn && results == 1) {
		fprintf(stderr, "Using auto-detected IIO context at URI \"%s\"\n",
			iio_scan_get_uri(scan_ctx, 0));
		ctx = iio_create_context(NULL, iio_scan_get_uri(scan_ctx, 0));
	} else {
		if (rtn) {
			out = stderr;
			fprintf(out, "Multiple contexts found. Please select one using --uri:\n");
		} else {
			out = stdout;
			fprintf(out, "Available contexts:\n");
			err = EXIT_SUCCESS;
		}
		for (i = 0; i < results; i++) {
			fprintf(out, "\t%u: %s [%s]\n", i,
					iio_scan_get_description(scan_ctx, i),
					iio_scan_get_uri(scan_ctx, i));
		}
	}

err_free_ctx:
	iio_scan_destroy(scan_ctx);

	if (err_code)
		*err_code = err;
	return ctx;
}

int iio_device_enable_channel(const struct iio_device *dev, const char *channel,
			      bool type, struct iio_channels_mask *mask)
{
	const struct iio_channel *ch;

	ch = iio_device_find_channel(dev, channel, type);
	if (!ch)
		return -ENXIO;

	if (iio_channel_is_enabled(ch, mask))
		return -EBUSY;

	iio_channel_enable(ch, mask);

	return 0;
}

unsigned long int sanitize_clamp(const char *name, const char *argv,
	uint64_t min, uint64_t max)
{
	uint64_t val;
	char buf[20], *end;

	if (!argv) {
		val = 0;
	} else {
		/* sanitized buffer by taking first 20 (or less) char */
		iio_snprintf(buf, sizeof(buf), "%s", argv);
		errno = 0;
		val = strtoul(buf, &end, 0);
		if (buf == end || errno == ERANGE)
			val = 0;
	}

	if (val > max) {
		val = max;
		fprintf(stderr, "Clamped %s to max %" PRIu64 "\n", name, max);
	}
	if (val < min) {
		val = min;
		fprintf(stderr, "Clamped %s to min %" PRIu64 "\n", name, min);
	}
	return (unsigned long int) val;
}

char ** dup_argv(char * name, int argc, char * argv[])
{
	unsigned int i;
	char** new_argv;

	new_argv = xmalloc((argc + 1) * sizeof(char *), name);
	if (!new_argv)
		goto err_oom;

	for(i = 0; i < argc; i++) {
		new_argv[i] = cmn_strndup(argv[i], NAME_MAX);
		if (!new_argv[i])
			goto err_dup;
	}

	return new_argv;

err_dup:
	i--;
	for (; i >= 0; i--)
		free(new_argv[i]);

	free(new_argv);

err_oom:
	fprintf(stderr, "out of memory\n");
	exit(0);
}

void free_argw(int argc, char * argw[])
{
	unsigned int i;

	for(i = 0; i < argc; i++)
		free(argw[i]);

	free(argw);
}

static const struct option common_options[] = {
	{"help", no_argument, 0, 'h'},
	{"version", no_argument, 0, 'V'},
	{"xml", required_argument, 0, 'x'},
	{"uri", required_argument, 0, 'u'},
	{"scan", optional_argument, 0, 'S'},
	{"auto", optional_argument, 0, 'a'},
	{"timeout", required_argument, 0, 'T'},
	{0, 0, 0, 0},
};

struct option * add_common_options(const struct option * longopts)
{
	unsigned int i = 0, j = 0;
	struct option *opts;

	while (longopts[i].name)
		i++;
	while (common_options[j].name)
		j++;
	i += j;

	opts = calloc(i + 1, sizeof(struct option));
	if (!opts) {
		fprintf(stderr, "Out of memory\n");
		return NULL;
	}

	for (i = 0; longopts[i].name; i++) {
		opts[i].name = longopts[i].name;
		opts[i].has_arg = longopts[i].has_arg;
		opts[i].flag = longopts[i].flag;
		opts[i].val = longopts[i].val;
	}
	for (j = 0; common_options[j].name; j++) {
		opts[i + j].name = common_options[j].name;
		opts[i + j].has_arg = common_options[j].has_arg;
		opts[i + j].flag = common_options[j].flag;
		opts[i + j].val = common_options[j].val;
	}

	return opts;
}

static const char *common_options_descriptions[] = {
	"Show this help and quit.",
	"Display libiio version information.",
	"Use the XML backend with the provided XML file.",
	("Use the context at the provided URI."
		"\n\t\t\teg: 'ip:192.168.2.1', 'ip:pluto.local', or 'ip:'"
		"\n\t\t\t    'usb:1.2.3', or 'usb:'"
		"\n\t\t\t    'serial:/dev/ttyUSB0,115200,8n1'"
		"\n\t\t\t    'local:' (Linux only)"),
	("Scan for available backends."
		"\n\t\t\toptional arg of specific backend(s)"
		"\n\t\t\t    'ip', 'usb' or 'ip:usb'"),
	("Scan for available contexts and if a single context is"
		"\n\t\t\tavailable use it. <arg> filters backend(s)"
		"\n\t\t\t    'ip', 'usb' or 'ip:usb:'"),
	("Context timeout in milliseconds."
		"\n\t\t\t0 = no timeout (wait forever)"),
};


struct iio_context * handle_common_opts(char * name, int argc,
		char * const argv[], const char *optstring,
		const struct option *options, const char *options_descriptions[],
		int *err_code)
{
	struct iio_context *ctx = NULL;
	enum backend backend = IIO_LOCAL;
	const char *arg = NULL, *prefix = NULL;
	bool do_scan = false, detect_context = false;
	char buf[1024];
	struct option *opts;
	int timeout = -1;
	int err, c;

	/* Setting opterr to zero disables error messages from getopt_long */
	opterr = 0;
	/* start over at first index */
	optind = 1;

	iio_snprintf(buf, sizeof(buf), "%s%s", COMMON_OPTIONS, optstring);
	opts = add_common_options(options);
	if (!opts) {
		fprintf(stderr, "Failed to add common options\n");
		goto err_fail;
	}

	while ((c = getopt_long(argc, argv, buf,	/* Flawfinder: ignore */
			opts, NULL)) != -1) {
		switch (c) {
		case 'h':
			usage(name, options, options_descriptions);
			break;
		case 'V':
			version(name);
			exit(0);
			break;
		case 'n':
			if (backend != IIO_LOCAL) {
				fprintf(stderr, "-a, -x, -n and -u are mutually exclusive\n");
				goto err_fail;
			}
			if (!optarg) {
				fprintf(stderr, "network options requires a uri\n");
				goto err_fail;
			}
			backend = IIO_NETWORK;
			arg = optarg;
			prefix = "ip";
			break;
		case 'x':
			if (backend != IIO_LOCAL) {
				fprintf(stderr, "-a, -x, -n and -u are mutually exclusive\n");
				goto err_fail;
			}
			if (!optarg) {
				fprintf(stderr, "xml options requires a uri\n");
				goto err_fail;
			}
			backend = IIO_XML;
			arg = optarg;
			prefix = "xml";
			break;
		case 'u':
			if (backend != IIO_LOCAL) {
				fprintf(stderr, "-a, -x, -n and -u are mutually exclusive\n");
				goto err_fail;
			}
			if (!optarg) {
				fprintf(stderr, "uri options requires a uri\n");
				goto err_fail;
			}
			backend = IIO_URI;
			arg = optarg;
			break;
		case 'a':
			if (backend != IIO_LOCAL) {
				fprintf(stderr, "-a, -x, -n and -u are mutually exclusive\n");
				goto err_fail;
			}
			backend = IIO_AUTO;
			detect_context = true;
			if (optarg) {
				arg = optarg;
			} else {
				if (argc > optind && argv[optind] && argv[optind][0] != '-')
					arg = argv[optind++];
			}
			break;
		case 'S':
			do_scan = true;
			if (optarg) {
				arg = optarg;
			} else {
				if (argc > optind && argv[optind] && argv[optind][0] != '-')
					arg = argv[optind++];
			}
			break;
		case 'T':
			if (!optarg) {
				fprintf(stderr, "Timeout requires an argument\n");
				goto err_fail;
			}
			timeout = sanitize_clamp("timeout", optarg, 0, INT_MAX);
			break;
		case '?':
			break;
		}
	}
	free(opts);
	optind = 1;
	opterr = 1;

	if (do_scan) {
		autodetect_context(false, name, arg, err_code);
		return NULL;
<<<<<<< HEAD
	} else if (detect_context || backend == IIO_AUTO) {
		ctx = autodetect_context(true, name, arg);
	} else if (prefix) {
		err = iio_snprintf(buf, sizeof(buf), "%s:%s", prefix, arg);
		if (err < 0)
			ctx = iio_ptr(err);
		else if (err >= sizeof(buf))
			ctx = iio_ptr(-EINVAL);
		else
			ctx = iio_create_context(NULL, buf);
	} else if (!arg && backend != IIO_LOCAL)
=======
	} else if (detect_context || backend == IIO_AUTO)
		ctx = autodetect_context(true, name, arg, err_code);
	else if (!arg && backend != IIO_LOCAL)
>>>>>>> a015afec
		fprintf(stderr, "argument parsing error\n");
	else if (backend == IIO_URI)
		ctx = iio_create_context(NULL, arg);
	else
		ctx = iio_create_context(NULL, NULL);

	err = iio_err(ctx);
	if (err && !do_scan && !detect_context) {
		if (arg)
			prm_perror(NULL, err, "Unable to create IIO context %s", arg);
		else
<<<<<<< HEAD
			prm_perror(NULL, err, "Unable to create local IIO context");

		ctx = NULL;
=======
			fprintf(stderr, "Unable to create Local IIO context : %s\n", err_str);
		goto err_fail;
>>>>>>> a015afec
	}

	if (ctx && timeout >= 0) {
		err = iio_context_set_timeout(ctx, timeout);
		if (err < 0) {
			ctx_perror(ctx, err, "IIO context set timeout failed");
			iio_context_destroy(ctx);
			goto err_fail;
		}
	}

	return ctx;

err_fail:
	if (err_code)
		*err_code = EXIT_FAILURE;
	return NULL;
}

void usage(char *name, const struct option *options,
	const char *options_descriptions[])
{
	unsigned int i;

	printf("Usage:\n");
	printf("\t%s [OPTION]...\t%s\n", name, options_descriptions[0]);
	printf("Options:\n");
	for (i = 0; common_options[i].name; i++) {
		printf("\t-%c, --%s", common_options[i].val, common_options[i].name);
		if (common_options[i].has_arg == required_argument)
			printf(" [arg]");
		else if (common_options[i].has_arg == optional_argument)
			printf(" <arg>");
		printf("\n\t\t\t%s\n",
				common_options_descriptions[i]);
	}
	for (i = 0; options[i].name; i++) {
		printf("\t-%c, --%s", options[i].val, options[i].name);
		if (options[i].has_arg == required_argument)
			printf(" [arg]");
		else if (options[i].has_arg == optional_argument)
			printf(" <arg>");
		printf("\n\t\t\t%s\n",
			options_descriptions[i + 1]);

	}
	printf("\nThis is free software; see the source for copying conditions.  There is NO\n"
			"warranty; not even for MERCHANTABILITY or FITNESS FOR A PARTICULAR PURPOSE.\n\n");

	exit(0);
}

void version(char *name)
{
	unsigned int i;

	printf("%s version: %u.%u (git tag:%s)\n", name, LIBIIO_VERSION_MAJOR, LIBIIO_VERSION_MINOR, LIBIIO_VERSION_GIT);
        printf("Libiio version: %u.%u (git tag: %s) backends:",
	       iio_context_get_version_major(NULL),
	       iio_context_get_version_minor(NULL),
	       iio_context_get_version_tag(NULL));
        for (i = 0; i < iio_get_backends_count(); i++)
                printf(" %s", iio_get_backend(i));
        printf("\n");
}

uint64_t get_time_us(void)
{
	struct timespec tp;

#ifdef _MSC_BUILD
	timespec_get(&tp, TIME_UTC);
#else
	clock_gettime(CLOCK_REALTIME, &tp);
#endif

	return tp.tv_sec * 1000000ull + tp.tv_nsec / 1000;
}

const char * dev_name(const struct iio_device *dev)
{
	const char *name;

	name = iio_device_get_label(dev);
	if (name)
		return name;

	name = iio_device_get_name(dev);
	if (name)
		return name;

	return iio_device_get_id(dev);
}<|MERGE_RESOLUTION|>--- conflicted
+++ resolved
@@ -59,30 +59,26 @@
 #endif
 }
 
-struct iio_context * autodetect_context(bool rtn, const char * name,
-					const char * scan, int *err_code)
+struct iio_context * autodetect_context(bool rtn, const char * name, const char * scan)
 {
 	struct iio_scan *scan_ctx;
 	struct iio_context *ctx = NULL;
 	unsigned int i;
 	size_t results;
 	FILE *out;
-<<<<<<< HEAD
 	int err;
-=======
-	int err = EXIT_FAILURE;
->>>>>>> a015afec
 
 	scan_ctx = iio_scan(NULL, scan);
 	err = iio_err(scan_ctx);
 	if (err) {
 		prm_perror(NULL, err, "Scanning for IIO contexts failed");
-		return NULL;
+		return iio_ptr(err);
 	}
 
 	results = iio_scan_get_results_count(scan_ctx);
 	if (results == 0) {
 		fprintf(stderr, "No IIO context found.\n");
+		ctx = iio_ptr(-ENXIO);
 		goto err_free_ctx;
 	}
 	if (rtn && results == 1) {
@@ -96,7 +92,6 @@
 		} else {
 			out = stdout;
 			fprintf(out, "Available contexts:\n");
-			err = EXIT_SUCCESS;
 		}
 		for (i = 0; i < results; i++) {
 			fprintf(out, "\t%u: %s [%s]\n", i,
@@ -107,9 +102,6 @@
 
 err_free_ctx:
 	iio_scan_destroy(scan_ctx);
-
-	if (err_code)
-		*err_code = err;
 	return ctx;
 }
 
@@ -374,9 +366,10 @@
 	opterr = 1;
 
 	if (do_scan) {
-		autodetect_context(false, name, arg, err_code);
+		err = iio_err(autodetect_context(false, name, arg));
+		if (err_code)
+			*err_code = err ? EXIT_FAILURE : EXIT_SUCCESS;
 		return NULL;
-<<<<<<< HEAD
 	} else if (detect_context || backend == IIO_AUTO) {
 		ctx = autodetect_context(true, name, arg);
 	} else if (prefix) {
@@ -388,11 +381,6 @@
 		else
 			ctx = iio_create_context(NULL, buf);
 	} else if (!arg && backend != IIO_LOCAL)
-=======
-	} else if (detect_context || backend == IIO_AUTO)
-		ctx = autodetect_context(true, name, arg, err_code);
-	else if (!arg && backend != IIO_LOCAL)
->>>>>>> a015afec
 		fprintf(stderr, "argument parsing error\n");
 	else if (backend == IIO_URI)
 		ctx = iio_create_context(NULL, arg);
@@ -404,14 +392,9 @@
 		if (arg)
 			prm_perror(NULL, err, "Unable to create IIO context %s", arg);
 		else
-<<<<<<< HEAD
 			prm_perror(NULL, err, "Unable to create local IIO context");
 
-		ctx = NULL;
-=======
-			fprintf(stderr, "Unable to create Local IIO context : %s\n", err_str);
 		goto err_fail;
->>>>>>> a015afec
 	}
 
 	if (ctx && timeout >= 0) {
