--- conflicted
+++ resolved
@@ -52,21 +52,14 @@
 {
 	char **argw, *buf;
 	struct iio_context *ctx;
-<<<<<<< HEAD
 	const struct iio_device *dev, *trig;
 	const struct iio_channel *ch;
 	const struct iio_data_format *format;
 	char sign, repeat[12], err_str[1024];
 	const char *key, *value, *name, *label, *type_name, *attr;
 	unsigned int i, j, k, nb_devices, nb_channels, nb_ctx_attrs, nb_attrs;
-	int ret, c;
-=======
-	int c;
-	unsigned int i, major, minor;
-	char git_tag[8];
->>>>>>> a015afec
 	struct option *opts;
-	int ret = EXIT_FAILURE;
+	int c, ret = EXIT_FAILURE;
 
 	argw = dup_argv(MY_NAME, argc, argv);
 
@@ -95,8 +88,8 @@
 				optind++;
 			break;
 		case 's':
-			autodetect_context(false, MY_NAME, NULL, &ret);
-			return ret;
+			ret = iio_err(autodetect_context(false, MY_NAME, NULL));
+			return ret ? EXIT_FAILURE : EXIT_SUCCESS;
 		case '?':
 			printf("Unknown argument '%c'\n", c);
 			return EXIT_FAILURE;
