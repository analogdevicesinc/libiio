// SPDX-License-Identifier: LGPL-2.1-or-later
/*
 * libiio - Library for interfacing industrial I/O (IIO) devices
 *
 * Copyright (C) 2014 Analog Devices, Inc.
 * Author: Paul Cercueil <paul.cercueil@analog.com>
 */

/* Force the XSI version of strerror_r */
#undef _GNU_SOURCE

#include "dns_sd.h"
#include "iio-config.h"
#include "iio-private.h"

#include <errno.h>
#include <iio/iio-debug.h>
#include <locale.h>
#include <stdarg.h>
#include <stdio.h>
#include <stdlib.h>
#include <string.h>

#ifdef _WIN32
#include <Windows.h>
#else
#include <time.h>
#endif

#if defined(_WIN32) || \
		(defined(__APPLE__) && defined(__MACH__)) || \
		(defined(__USE_XOPEN2K8) && \
		(!defined(__UCLIBC__) || defined(__UCLIBC_HAS_LOCALE__)))
#define LOCALE_SUPPORT
#endif

#ifdef LOCALE_SUPPORT
#if defined(__MINGW32__) || (!defined(_WIN32) && !defined(HAS_NEWLOCALE))
static int read_double_locale(const char *str, double *val)
{
	char *end, *old_locale;
	double value;
	bool problem = false;

	/* XXX: This is not thread-safe, but it's the only way we have to
	 * support locales under MinGW without linking with Visual Studio
	 * libraries. */
	old_locale = iio_strdup(setlocale(LC_NUMERIC, NULL));
	if (!old_locale)
		return -ENOMEM;

	setlocale(LC_NUMERIC, "C");

	errno = 0;
	value = strtod(str, &end);
	if (end == str || errno == ERANGE)
		problem = true;

	setlocale(LC_NUMERIC, old_locale);
	free(old_locale);

	if (problem)
		return -EINVAL;

	*val = value;
	return 0;
}

static int write_double_locale(char *buf, size_t len, double val)
{
	/* XXX: Not thread-safe, see above */
	char *old_locale = iio_strdup(setlocale(LC_NUMERIC, NULL));
	if (!old_locale)
		return -ENOMEM;

	setlocale(LC_NUMERIC, "C");
	iio_snprintf(buf, len, "%f", val);
	setlocale(LC_NUMERIC, old_locale);
	free(old_locale);
	return 0;
}
#elif defined(_WIN32)
static int read_double_locale(const char *str, double *val)
{
	char *end;
	double value;
	bool problem = false;

	_locale_t locale = _create_locale(LC_NUMERIC, "C");
	if (!locale)
		return -ENOMEM;

	errno = 0;
	value = _strtod_l(str, &end, locale);
	if (end == str || errno == ERANGE)
		problem = true;

	_free_locale(locale);

	if (problem)
		return -EINVAL;

	*val = value;
	return 0;
}

static int write_double_locale(char *buf, size_t len, double val)
{
	_locale_t locale = _create_locale(LC_NUMERIC, "C");
	if (!locale)
		return -ENOMEM;

	_snprintf_s_l(buf, len, _TRUNCATE, "%f", locale, val);
	_free_locale(locale);
	return 0;
}
#else
static int read_double_locale(const char *str, double *val)
{
	char *end;
	double value;
	bool problem = false;
	locale_t old_locale, new_locale;

	new_locale = newlocale(LC_NUMERIC_MASK, "C", (locale_t) 0);
	if (!new_locale)
		return -errno;

	old_locale = uselocale(new_locale);

	errno = 0;
	value = strtod(str, &end);
	if (end == str || errno == ERANGE)
		problem = true;

	uselocale(old_locale);
	freelocale(new_locale);

	if (problem)
		return -EINVAL;

	*val = value;
	return 0;
}

static int write_double_locale(char *buf, size_t len, double val)
{
	locale_t old_locale, new_locale;

	new_locale = newlocale(LC_NUMERIC_MASK, "C", (locale_t) 0);
	if (!new_locale)
		return -errno;

	old_locale = uselocale(new_locale);

	iio_snprintf(buf, len, "%f", val);

	uselocale(old_locale);
	freelocale(new_locale);
	return 0;
}
#endif
#endif

int read_double(const char *str, double *val)
{
#ifdef LOCALE_SUPPORT
	return read_double_locale(str, val);
#else
	char *end;
	double value;

	errno = 0;
	value = strtod(str, &end);
	if (end == str || errno == ERANGE)
		return -EINVAL;

	*val = value;
	return 0;
#endif
}

int write_double(char *buf, size_t len, double val)
{
#ifdef LOCALE_SUPPORT
	return write_double_locale(buf, len, val);
#else
	iio_snprintf(buf, len, "%f", val);
	return 0;
#endif
}

void iio_strerror(int err, char *buf, size_t len)
{
#if defined(_WIN32)
	int ret = strerror_s(buf, len, err);
#elif defined(HAS_STRERROR_R)
	int ret = strerror_r(err, buf, len);
#else
	/* no strerror_s, no strerror_r... just use the default message */
	int ret = 0xf7de;
#endif
	if (ret != 0)
		iio_snprintf(buf, len, "Unknown error %i", err);
	else {
		size_t i = strnlen(buf, len);
		iio_snprintf(buf + i, len - i, " (%i)", err);
	}
}

char *iio_strtok_r(char *str, const char *delim, char **saveptr)
{
#if defined(_WIN32)
	return strtok_s(str, delim, saveptr);
#elif defined(HAS_STRTOK_R)
	return strtok_r(str, delim, saveptr);
#else
#error Need a implementation of strtok_r for this platform
#endif
}

char *iio_strdup(const char *str)
{
#if defined(_WIN32)
	return _strdup(str);
#elif defined(HAS_STRDUP)
	return strdup(str);
#else
	size_t len = strlen(str);
	char *buf = malloc(len + 1);

	if (buf)
		memcpy(buf, str, len + 1);
	return buf;
#endif
}

/* strndup conforms to POSIX.1-2008; but Windows does not provided it
 */
char *iio_strndup(const char *str, size_t n)
{
#ifdef HAS_STRNDUP
	return strndup(str, n);
#else
	size_t len = strnlen(str, n);
	char *buf = malloc(len + 1);
	if (buf) {
		/* len = size of buf, so memcpy is OK */
		memcpy(buf, str, len); /* Flawfinder: ignore */
		buf[len] = 0;
	}
	return buf;
#endif
}

/* strlcpy is designed to be safer, more consistent, and less error prone
 * replacements for strncpy, since it guarantees to NUL-terminate the result.
 *
 * This function
 * Copyright (c) 1998, 2015 Todd C. Miller <Todd.Miller@courtesan.com>
 * https://github.com/freebsd/freebsd/blob/master/sys/libkern/strlcpy.c
 *
 * Permission to use, copy, modify, and distribute this software for any
 * purpose with or without fee is hereby granted, provided that the above
 * copyright notice and this permission notice appear in all copies.
 *
 * Copy string src to buffer dst of size dsize.  At most dsize-1
 * chars will be copied.  Always NUL terminates (unless dsize == 0).
 * Returns strlen(src); if retval >= dsize, truncation occurred.
 *
 * src is assumed to be null terminated, if it is not, this function will
 * dereference unknown memory beyond src.
 */
size_t iio_strlcpy(char * __restrict dst, const char * __restrict src, size_t dsize)
{
	const char *osrc = src;
	size_t nleft = dsize;

	/* Copy as many bytes as will fit. */
	if (nleft != 0) {
		while (--nleft != 0) {
			if ((*dst++ = *src++) == '\0')
				break;
		}
	}

	/* Not enough room in dst, add NUL and traverse rest of src. */
	if (nleft == 0) {
		if (dsize != 0)
			*dst = '\0';            /* NUL-terminate dst */

		while (*src++)
			;
	}

	return(src - osrc - 1); /* count does not include NUL */
}

/* Cross platform version of getenv */

char * iio_getenv (char * envvar)
{
	char *hostname;
	size_t len, tmp;

#ifdef _MSC_BUILD
	if (_dupenv_s(&hostname, NULL, envvar))
		return NULL;
#else
	/* This is qualified below, and a copy is returned
	 * so it's safe to use
	 */
	hostname = getenv(envvar); /* Flawfinder: ignore */
#endif

	if (!hostname)
		return NULL;

	tmp = FQDN_LEN + sizeof("serial:") + sizeof(":65535") - 2;
	len = strnlen(hostname, tmp);

	/* Should be smaller than max length */
	if (len == tmp)
		goto wrong_str;

	/* should be more than "usb:" or "ip:" */
	tmp = sizeof("ip:") - 1;
	if (len < tmp)
		goto wrong_str;

#ifdef _MSC_BUILD
	return hostname;
#else
	return strdup (hostname);
#endif

wrong_str:
#ifdef _WIN32
	free(hostname);
#endif
	return NULL;
}

ssize_t __iio_printf iio_snprintf(char *buf, size_t len, const char *fmt, ...)
{
	va_list ap;
	int ret;

	va_start(ap, fmt);
	ret = vsnprintf(buf, len, fmt, ap);
	if (len && ret >= (ssize_t)len)
		ret = -ERANGE;
	va_end(ap);

	return (ssize_t)ret;
}

<<<<<<< HEAD
bool iio_list_has_elem(const char *list, const char *elem)
{
	const char *ptr;

	if (!list)
		return false;

	while (true) {
		ptr = strchr(list, ',');
		if (!ptr)
			return !strcmp(list, elem);

		if (!strncmp(list, elem,
			     (uintptr_t) ptr - (uintptr_t) list)) {
			return true;
		}

		list = ptr + 1;
	}
}

void iio_prm_printf(const struct iio_context_params *params,
		    enum iio_log_level msg_level,
		    const char *fmt, ...)
{
	FILE *out = NULL;
	va_list ap;

	va_start(ap, fmt);

	if (params && msg_level <= params->log_level) {
		if (msg_level <= params->stderr_level)
			out = params->err ? params->err : stderr;
		else
			out = params->out ? params->out : stdout;
	} else if (!params && msg_level <= DEFAULT_LOG_LEVEL) {
		out = msg_level <= LEVEL_WARNING ? stderr : stdout;
	}

	if (out)
		vfprintf(out, fmt, ap);

	va_end(ap);
=======
uint64_t iio_read_counter_us(void)
{
	uint64_t value;

#ifdef _WIN32
	LARGE_INTEGER freq, cnt;

	QueryPerformanceFrequency(&freq);
	QueryPerformanceCounter(&cnt);

	value = (1000000 * cnt.QuadPart) / freq.QuadPart;
#else
	struct timespec ts;

	clock_gettime(CLOCK_MONOTONIC, &ts);

	value = ts.tv_sec * 1000000ull + (uint64_t)ts.tv_nsec / 1000ull;
#endif

	return value;
>>>>>>> d62bc62b
}<|MERGE_RESOLUTION|>--- conflicted
+++ resolved
@@ -355,7 +355,6 @@
 	return (ssize_t)ret;
 }
 
-<<<<<<< HEAD
 bool iio_list_has_elem(const char *list, const char *elem)
 {
 	const char *ptr;
@@ -399,7 +398,8 @@
 		vfprintf(out, fmt, ap);
 
 	va_end(ap);
-=======
+}
+
 uint64_t iio_read_counter_us(void)
 {
 	uint64_t value;
@@ -420,5 +420,4 @@
 #endif
 
 	return value;
->>>>>>> d62bc62b
 }