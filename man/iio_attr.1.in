.\" Copyright (c) 2018-2020 Robin Getz
.\" Copyright (c) 2018-2020 Analog Devices Inc.
.\"
.\" %%%LICENSE_START(GPLv2+_DOC_FULL)
.\" This is free documentation; you can redistribute it and/or
.\" modify it under the terms of the GNU General Public License as
.\" published by the Free Software Foundation; either version 2 of
.\" the License, or (at your option) any later version.
.\"
.\" The GNU General Public License's references to "object code"
.\" and "executables" are to be interpreted as the output of any
.\" document formatting or typesetting system, including
.\" intermediate and printed output.
.\"
.\" This manual is distributed in the hope that it will be useful,
.\" but WITHOUT ANY WARRANTY; without even the implied warranty of
.\" MERCHANTABILITY or FITNESS FOR A PARTICULAR PURPOSE.  See the
.\" GNU General Public License for more details.
.\"
.\" You should have received a copy of the GNU General Public
.\" License along with this manual; if not, see
.\" <http://www.gnu.org/licenses/>.
.\" %%%LICENSE_END
.\"
.TH iio_attr 1 "@CMAKE_DATE@" "libiio-@LIBIIO_VERSION_MAJOR@.@LIBIIO_VERSION_MINOR@" "LibIIO Utilities"
.IX iio_attr
.SH NAME
iio_attr \- list IIO devices, and read/write device attributes
.SH SYNOPSIS
.B iio_attr
[
.I options
]
-d [device] [attr] [value]
.br
.B iio_attr
[
.I options
]
-c [device] [channel] [attr] [value]
.br
.B iio_attr
[
.I options
]
-D [device] [attr] [value]
.br
.B iio_attr
[
.I options
]
-C [attr]
.br
.B iio_attr
-S <arg>
.br
.B iio_attr
-h

.SH DESCRIPTION
.B iio_attr
is a utility for displaying information about local or remote IIO devices.
By providing an optional value,
.B iio_attr
will attempt to write the new value to the attribute.

.SH COMMANDS
.TP
The iio_attr utility has a few main options, which control what the main utility of the application is.
.TP
.B \-d, \-\-device-attr
Read and Write IIO device attributes
.TP
.B \-c \-\-channel-attr
Read and Write IIO channel attributes
.TP
.B \-B \-\-buffer-attr
Read and Write IIO Buffer attributes
.TP
.B \-C \-\-context-attr
Read and Write IIO Context attributes
.TP
.B \-D \-\-debug-attr
Read and Write IIO Debug attributes
<<<<<<< HEAD
.TP
.B \-S, \-\-scan
Scan for available IIO contexts, optional arg of specific backend(s) 'ip', 'usb' or 'ip,usb'.
Specific options for USB include Vendor ID, Product ID to limit scanning to specific devices 'usb=0456:b673'.
vid,pid are hexadecimal numbers (no prefix needed), "*" (match any for pid only)
If no argument is given, it checks all that are available.
.TP
.B \-h, \-\-help
Tells
.I iio_attr
to display some help, and then quit.

=======
##COMMON_COMMANDS_START##
##COMMON_COMMANDS_STOP##
>>>>>>> d62bc62b
.SH OPTIONS
##COMMON_OPTION_START##
##COMMON_OPTION_STOP##
.TP
.B \-i, \-\-input-channel
Filters channels by input channels only
.TP
.B \-o, \-\-output-channel
Filters channels by output channels only
.TP
.B \-s, \-\-scan-channel
Filters channels by scan channels only
.TP
.B \-I, \-\-ignore-case
When pattern matching devices, channels or attributes, ignore case
.TP
.B \-g, \-\-generate-code <arg>
Generate small C or python snippets that emulate what you are doing on the command line. Argument is a file name 'foo.c' or 'foo.py'
.TP
.SH RETURN VALUE
If the specified device is not found, a non-zero exit code is returned.
<|MERGE_RESOLUTION|>--- conflicted
+++ resolved
@@ -82,23 +82,8 @@
 .TP
 .B \-D \-\-debug-attr
 Read and Write IIO Debug attributes
-<<<<<<< HEAD
-.TP
-.B \-S, \-\-scan
-Scan for available IIO contexts, optional arg of specific backend(s) 'ip', 'usb' or 'ip,usb'.
-Specific options for USB include Vendor ID, Product ID to limit scanning to specific devices 'usb=0456:b673'.
-vid,pid are hexadecimal numbers (no prefix needed), "*" (match any for pid only)
-If no argument is given, it checks all that are available.
-.TP
-.B \-h, \-\-help
-Tells
-.I iio_attr
-to display some help, and then quit.
-
-=======
 ##COMMON_COMMANDS_START##
 ##COMMON_COMMANDS_STOP##
->>>>>>> d62bc62b
 .SH OPTIONS
 ##COMMON_OPTION_START##
 ##COMMON_OPTION_STOP##
