--- conflicted
+++ resolved
@@ -227,12 +227,11 @@
 		struct sockaddr_in6 *in = (struct sockaddr_in6 *) res->ai_addr;
 		char *ptr;
 		const char *ptr2;
+
 		ptr2 = inet_ntop(AF_INET6, &in->sin6_addr,
 				description, INET6_ADDRSTRLEN);
 		if (!ptr2) {
-			char buf[256];
-			iio_strerror(errno, buf, sizeof(buf));
-			IIO_ERROR("Unable to look up IPv6 address: %s\n", buf);
+			prm_perror(params, -errno, "Unable to look up IPv6 address");
 			free(description);
 			return NULL;
 		}
@@ -241,11 +240,6 @@
 			ptr = if_indextoname(in->sin6_scope_id, description +
 					strnlen(description, len) + 1);
 			if (!ptr) {
-<<<<<<< HEAD
-				prm_err(params, "Unable to lookup interface of IPv6 address\n");
-				free(description);
-				return NULL;
-=======
 #ifdef _WIN32
 				if (errno == 0) {
 					/* Windows uses numerical interface identifiers */
@@ -254,11 +248,11 @@
 				} else
 #endif
 				{
-					IIO_ERROR("Unable to lookup interface of IPv6 address\n");
+					prm_err(params,
+						"Unable to lookup interface of IPv6 address\n");
 					free(description);
 					return NULL;
 				}
->>>>>>> c55049a4
 			}
 
 			*(ptr - 1) = '%';
